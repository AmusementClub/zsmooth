const std = @import("std");
const vapoursynth = @import("vapoursynth");
const testing = @import("std").testing;
const testingAllocator = @import("std").testing.allocator;
const cmn = @import("common.zig");

const math = std.math;
const vs = vapoursynth.vapoursynth4;
const vsh = vapoursynth.vshelper;

const ar = vs.ActivationReason;
const rp = vs.RequestPattern;
const fm = vs.FilterMode;
const st = vs.SampleType;

// https://ziglang.org/documentation/master/#Choosing-an-Allocator
//
// Using the C allocator since we're passing pointers to allocated memory between Zig and C code,
// specifically the filter data between the Create and GetFrame functions.
const allocator = std.heap.c_allocator;

const MAX_RADIUS = 7;
const MAX_DIAMETER = MAX_RADIUS * 2 + 1;

const TemporalSoftenData = struct {
    // The clip on which we are operating.
    node: ?*vs.Node,
    vi: *const vs.VideoInfo,

    // The temporal radius from which we'll build a median.
    radius: i8,
    // Figure out how to make this work with floating point.
    // maybe use @bitCast to cast back and forth between u32 and f32, etc.
    threshold: [3]u32,
    scenechange: u8,
    scenechange_prop_prev: []const u8,
    scenechange_prop_next: []const u8,
};

// Returns a type capable of holding a sum of multiple values of the provided type without overflowing.
// The maximum temporal radius sets the upper bound here, but we have plenty of head room.
fn GetSumType(comptime T: type) type {
    return switch (T) {
        u8 => u16,
        u16 => u32,
<<<<<<< HEAD
        f16 => f32, // Should this be f32???
        f32 => f32, // Should this be a f64 (double)? TODO: Check avisynth.
        // https://github.com/AviSynth/AviSynthPlus/blob/master/avs_core/filters/focus.cpp#L722
        // Looks like they use int for 8-16 bit integer, and float for 32bit float.
=======
        f16 => f16, // Should this be f32???
        f32 => f32, // Avisynth version uses f32 here as well, not double/f64, see https://github.com/AviSynth/AviSynthPlus/blob/master/avs_core/filters/focus.cpp#L722
>>>>>>> 4ba6edbc
        else => unreachable,
    };
}

fn process_plane_scalar(comptime T: type, srcp: [MAX_DIAMETER][*]const T, dstp: [*]T, width: usize, height: usize, frames: u8, _threshold: u32) void {
    const half_frames: u8 = @divTrunc(frames, 2);

    const threshold = switch (T) {
        u8, u16 => @as(T, @intCast(_threshold)),
        f16, f32 => @as(f32, @bitCast(_threshold)),
        else => unreachable,
    };

    // It's faster to process f16 as f32 on my machine.
    // This can likely be dynamically decided based on if the target architecture
    // supports more advanced f16 instructions, so I'll leave this as a TODO for now
    // TODO: Determine the best type for f16 calculations based on the target architecture.
    const SignedType = switch (T) {
        u8 => i16,
        u16 => i32,
        f16 => f32,
        f32 => f32,
        else => unreachable,
    };

    for (0..height) |row| {
        for (0..width) |column| {
            const current_pixel = row * width + column;
            const current_value: T = srcp[0][current_pixel];

            var sum: GetSumType(T) = 0;

            for (0..@intCast(frames)) |i| {
                var value = current_value;
                const frame_value: T = srcp[@intCast(i)][current_pixel];
                if (@abs(@as(SignedType, value) - frame_value) <= threshold) {
                    value = frame_value;
                }
                sum += value;
            }

<<<<<<< HEAD
            if (cmn.IsFloat(T)) {
                dstp[current_pixel] = @floatCast(sum / @as(f32, @floatFromInt(frames)));
=======
            if (cmn.isFloat(T)) {
                // Normal division for floating point
                dstp[current_pixel] = sum / @as(T, @floatFromInt(frames));
>>>>>>> 4ba6edbc
            } else {
                // Add half_frames to round the integer value up to the nearest integer value.
                // So a pixel value of 2.5 will be round (and truncated) to 3, while a pixel value of 2.4 will be truncated to 2.
                dstp[current_pixel] = @intCast((sum + half_frames) / frames);
            }
        }
    }
}

fn process_plane_vec(comptime T: type, srcp: [MAX_DIAMETER][*]const T, dstp: [*]T, width: usize, height: usize, frames: u8, threshold: u32) void {
    const vec_size = cmn.getVecSize(T);
    const width_simd = width / vec_size * vec_size;

    for (0..height) |h| {
        var x: usize = 0;
        while (x < width_simd) : (x += vec_size) {
            const offset = h * width + x;
            temporal_smooth_vec(T, srcp, dstp, offset, frames, threshold);
        }

        if (width_simd < width) {
            temporal_smooth_vec(T, srcp, dstp, width - vec_size, frames, threshold);
        }
    }
}

inline fn temporal_smooth_vec(comptime T: type, srcp: [MAX_DIAMETER][*]const T, dstp: [*]T, offset: usize, frames: u8, threshold: u32) void {
    @setFloatMode(.Optimized);
    const half_frames: u8 = @divTrunc(frames, 2);
    const vec_size = cmn.getVecSize(T);
    const VecType = @Vector(vec_size, T);

    const threshold_vec: VecType = switch (T) {
        u8, u16 => @splat(@intCast(threshold)),
        f16 => @splat(@floatCast(@as(f32, @bitCast(threshold)))),
        f32 => @splat(@bitCast(threshold)),
        else => unreachable,
    };
    const current_value_vec = cmn.loadVec(VecType, srcp[0], offset);

    const SumType = GetSumType(T);
    var sum_vec: @Vector(vec_size, SumType) = @splat(0);

    for (0..@intCast(frames)) |i| {
        const value_vec = current_value_vec;
        const frame_value_vec = cmn.loadVec(VecType, srcp[@intCast(i)], offset);

        //TODO: this could be optimized further if there was a good way to
        //do @abs(value_vec - frame_value_vec) and *not* overflow the integer.
        //Casting to a higher signed bit depth works, but it's not faster than the max - min approach below.
        const abs_vec = blk: {
            if (cmn.IsFloat(T)) {
                // Special case for f16 - it's faster if we process it as f32.
                break :blk @abs(@as(@Vector(vec_size, f32), value_vec) - frame_value_vec);
            }
            // TODO: Try tricky/fancy abs diff with bit fiddling.
            // https://graphics.stanford.edu/~seander/bithacks.html#IntegerAbs
            // https://stackoverflow.com/questions/22445019/fast-branchless-unsigned-int-absolute-difference
            // Something like
            //   const diff: i16 =  a - b;
            //   const mask: i16 = diff >> 15;
            //   return @intCast((diff + mask) ^ mask);

            // Actually seems to be slower.
            // const diff: @Vector(vec_size, i16) = @as(@Vector(vec_size, i16), @intCast(value_vec)) - @as(@Vector(vec_size, i16), @intCast(frame_value_vec));
            // const mask: @Vector(vec_size, i16) = diff >> @splat(15);
            // break :blk @as(@Vector(vec_size, u8), @intCast((diff + mask) ^ mask));

            // Seem's about the same performance, maybe faster.
            // const gt = value_vec > frame_value_vec;
            // const abdiff = value_vec - frame_value_vec;
            // const badiff = frame_value_vec - value_vec;
            // break :blk @select(T, gt, abdiff, badiff);

            break :blk cmn.maxFastVec(value_vec, frame_value_vec) - cmn.minFastVec(value_vec, frame_value_vec);
        };

        const lte_threshold_vec = abs_vec <= threshold_vec;

        sum_vec += @select(T, lte_threshold_vec, frame_value_vec, value_vec);
    }

    const result = blk: {
<<<<<<< HEAD
        if (cmn.IsFloat(T)) {
            // TODO: This is basically a no-op for f32, so these two branches can likely just be combined together.
            break :blk @as(VecType, @floatCast(sum_vec / @as(@Vector(vec_size, f32), @splat(@floatFromInt(frames)))));
=======
        if (cmn.isFloat(T)) {
            break :blk sum_vec / @as(VecType, @splat(@floatFromInt(frames)));
>>>>>>> 4ba6edbc
        }
        const half_frames_vec: VecType = @splat(@intCast(half_frames));
        const frames_vec: VecType = @splat(frames);
        break :blk @as(VecType, @intCast((sum_vec + half_frames_vec) / frames_vec));
    };

    cmn.storeVec(VecType, dstp, offset, result);
}

test "process_plane should find the average value" {
    //Emulate a 2 x 64 (height x width) video.
    const T = u8;
    const height = 2;
    const width = 64;
    const size = width * height;

    const radius = 2;
    const diameter = radius * 2 + 1;
    const threshold = 4;
    const expectedAverage = ([_]T{3} ** size)[0..];

    var src: [MAX_DIAMETER][*]const T = undefined;
    for (0..diameter) |i| {
        const frame = try testingAllocator.alloc(T, size);
        @memset(frame, @intCast(i + 1));
        src[i] = frame.ptr;
    }
    defer {
        for (0..diameter) |i| {
            testingAllocator.free(src[i][0..size]);
        }
    }

    const dstp_scalar = try testingAllocator.alloc(T, size);
    const dstp_vec = try testingAllocator.alloc(T, size);
    defer testingAllocator.free(dstp_scalar);
    defer testingAllocator.free(dstp_vec);

    process_plane_scalar(T, src, dstp_scalar.ptr, width, height, diameter, threshold);
    process_plane_vec(T, src, dstp_vec.ptr, width, height, diameter, threshold);

    try testing.expectEqualDeep(expectedAverage, dstp_scalar);
    try testing.expectEqualDeep(expectedAverage, dstp_vec);
}

fn TemporalSoften(comptime T: type) type {
    return struct {
        pub fn getFrame(_n: c_int, activation_reason: ar, instance_data: ?*anyopaque, frame_data: ?*?*anyopaque, frame_ctx: ?*vs.FrameContext, core: ?*vs.Core, vsapi: ?*const vs.API) callconv(.C) ?*const vs.Frame {
            // Assign frame_data to nothing to stop compiler complaints
            _ = frame_data;

            const d: *TemporalSoftenData = @ptrCast(@alignCast(instance_data));
            const n: usize = math.lossyCast(usize, _n);
            const radius: usize = math.lossyCast(usize, d.radius);

            const first: usize = n -| radius;
            const last: usize = @min(n + radius, math.lossyCast(usize, d.vi.numFrames - 1));

            if (activation_reason == ar.Initial) {
                for (first..(last + 1)) |i| {
                    vsapi.?.requestFrameFilter.?(@intCast(i), d.node, frame_ctx);
                }
            } else if (activation_reason == ar.AllFramesReady) {
                var err: vs.MapPropertyError = undefined;
                var src_frames: [MAX_DIAMETER]?*const vs.Frame = undefined;
                // The current frame is always stored at the first (0) index.
                src_frames[0] = vsapi.?.getFrameFilter.?(_n, d.node, frame_ctx);
                var frames: u8 = 1;

                var sc_prev = if (d.scenechange > 0) vsapi.?.mapGetInt.?(vsapi.?.getFramePropertiesRO.?(src_frames[0]), d.scenechange_prop_prev.ptr, 0, &err) else 0;
                var sc_next = if (d.scenechange > 0) vsapi.?.mapGetInt.?(vsapi.?.getFramePropertiesRO.?(src_frames[0]), d.scenechange_prop_next.ptr, 0, &err) else 0;

                // Request previous frames, up until we hit a scene change, if using scene change detection.
                // Even though we aren't going to use all of the frames in a scene change
                // we still need to request them so that we can free those unused frames.
                for (1..(n - first + 1)) |i| {
                    src_frames[frames] = vsapi.?.getFrameFilter.?(_n - @as(c_int, @intCast(i)), d.node, frame_ctx);

                    if (sc_prev != 0) {
                        // This frame is a scene change, so let's ditch it and continue;
                        vsapi.?.freeFrame.?(src_frames[frames]);
                        continue;
                    }

                    if (d.scenechange > 0) {
                        sc_prev = vsapi.?.mapGetInt.?(vsapi.?.getFramePropertiesRO.?(src_frames[frames]), d.scenechange_prop_prev.ptr, 0, &err);
                    }

                    frames += 1;
                }

                // Retrieve next frames, up until we hit a scene change, if using scene change detection.
                for (1..(last - n + 1)) |i| {
                    src_frames[frames] = vsapi.?.getFrameFilter.?(_n + @as(c_int, @intCast(i)), d.node, frame_ctx);

                    if (sc_next != 0) {
                        // This frame is a scene change, so let's ditch it and continue;
                        vsapi.?.freeFrame.?(src_frames[frames]);
                        continue;
                    }

                    if (d.scenechange > 0) {
                        sc_next = vsapi.?.mapGetInt.?(vsapi.?.getFramePropertiesRO.?(src_frames[frames]), d.scenechange_prop_next.ptr, 0, &err);
                    }

                    frames += 1;
                }

                defer {
                    for (0..frames) |i| {
                        vsapi.?.freeFrame.?(src_frames[i]);
                    }
                }

                // Prepare array of frame pointers, with null for planes we will process,
                // and pointers to the source frame for planes we won't process.
                var plane_src = [_]?*const vs.Frame{
                    if (d.threshold[0] > 0) null else src_frames[0],
                    if (d.threshold[1] > 0) null else src_frames[0],
                    if (d.threshold[2] > 0) null else src_frames[0],
                };
                const planes = [_]c_int{ 0, 1, 2 };

                const dst = vsapi.?.newVideoFrame2.?(&d.vi.format, d.vi.width, d.vi.height, @ptrCast(&plane_src), @ptrCast(&planes), src_frames[radius], core);

                for (0..@intCast(d.vi.format.numPlanes)) |_plane| {
                    const plane: c_int = @intCast(_plane);

                    // Skip planes we aren't supposed to process
                    if (d.threshold[_plane] == 0) {
                        continue;
                    }

                    var srcp: [MAX_DIAMETER][*]const T = undefined;
                    for (0..frames) |i| {
                        srcp[i] = @ptrCast(@alignCast(vsapi.?.getReadPtr.?(src_frames[i], plane)));
                    }
                    const dstp: [*]T = @ptrCast(@alignCast(vsapi.?.getWritePtr.?(dst, plane)));
                    const width: usize = @intCast(vsapi.?.getFrameWidth.?(dst, plane));
                    const height: usize = @intCast(vsapi.?.getFrameHeight.?(dst, plane));

                    // process_plane_scalar(T, srcp, @ptrCast(@alignCast(dstp)), width, height, frames, d.threshold[@intCast(plane)]);
                    process_plane_vec(T, srcp, @ptrCast(@alignCast(dstp)), width, height, frames, d.threshold[_plane]);
                }

                return dst;
            }

            return null;
        }
    };
}

export fn temporalSoftenFree(instance_data: ?*anyopaque, core: ?*vs.Core, vsapi: ?*const vs.API) callconv(.C) void {
    _ = core;
    const d: *TemporalSoftenData = @ptrCast(@alignCast(instance_data));
    vsapi.?.freeNode.?(d.node);
    allocator.destroy(d);
}

pub export fn temporalSoftenCreate(in: ?*const vs.Map, out: ?*vs.Map, user_data: ?*anyopaque, core: ?*vs.Core, vsapi: ?*const vs.API) callconv(.C) void {
    _ = user_data;
    var d: TemporalSoftenData = undefined;

    var err: vs.MapPropertyError = undefined; // Just used for C API shimming. We use optionals for handling errors.

    if (vsapi.?.mapGetNode.?(in, "clip", 0, &err)) |node| {
        d.node = node;
    } else {
        vsapi.?.mapSetError.?(out, "TemporalSoften: Please provide a clip.");
        return;
    }

    d.vi = vsapi.?.getVideoInfo.?(d.node);

    // Check video format.
    if (!vsh.isConstantVideoFormat(d.vi) or
        (d.vi.format.colorFamily != vs.ColorFamily.YUV and
        d.vi.format.colorFamily != vs.ColorFamily.RGB and
        d.vi.format.colorFamily != vs.ColorFamily.Gray))
    {
        vsapi.?.mapSetError.?(out, "TemporalSoften: only constant format YUV, RGB or Grey input is supported");
        vsapi.?.freeNode.?(d.node);
        return;
    }

    // Check radius param
    if (vsh.mapGetN(i32, in, "radius", 0, vsapi)) |radius| {
        if ((radius < 1) or (radius > MAX_RADIUS)) {
            vsapi.?.mapSetError.?(out, "TemporalSoften: Radius must be between 1 and 7 (inclusive)");
            vsapi.?.freeNode.?(d.node);
            return;
        }
        d.radius = @intCast(radius);
    } else {
        d.radius = 1;
    }

    // Check threshold param
    d.threshold = if (d.vi.format.colorFamily == vs.ColorFamily.RGB)
        [_]u32{ cmn.scaleToSample(d.vi.format, 4), cmn.scaleToSample(d.vi.format, 4), cmn.scaleToSample(d.vi.format, 4) }
    else
        [_]u32{ cmn.scaleToSample(d.vi.format, 4), cmn.scaleToSample(d.vi.format, 8), cmn.scaleToSample(d.vi.format, 8) };

    for (0..3) |i| {
        // Supporting int and float here at runtime is surprisingly complex. (comptime would be a breeze)
        // Any ideas for how to clean up this code are quite welcome.
        if (d.vi.format.sampleType == st.Float) {
            // Float support
            if (vsh.mapGetN(f32, in, "threshold", @intCast(i), vsapi)) |t| {
                const formatMaximum: f32 = @bitCast(cmn.getFormatMaximum(d.vi.format, i > 0));
                const formatMinimum: f32 = @bitCast(cmn.getFormatMinimum(d.vi.format, i > 0));

                if ((t < formatMinimum or t > formatMaximum)) {
                    vsapi.?.mapSetError.?(out, cmn.printf(allocator, "TemporalSoften: Index {d} threshold '{d}' must be between {d} and {d} (inclusive)", .{ i, t, formatMinimum, formatMaximum }).ptr);
                    vsapi.?.freeNode.?(d.node);
                    return;
                }
                // TODO: Add scalep support.
                d.threshold[i] = @bitCast(t);
            } else {
                // No threshold value specified for this index.
                if (i > 0) {
                    d.threshold[i] = d.threshold[i - 1];
                }
            }
        } else {
            // Integer support.
            if (vsh.mapGetN(i64, in, "threshold", @intCast(i), vsapi)) |t| {
                const formatMaximum = cmn.getFormatMaximum(d.vi.format, false); // Integer formats don't care about chroma.
                const formatMinimum = cmn.getFormatMinimum(d.vi.format, false); // Integer formats don't care about chroma.

                if ((t < formatMinimum or t > formatMaximum)) {
                    vsapi.?.mapSetError.?(out, cmn.printf(allocator, "TemporalSoften: Index {d} threshold '{d}' must be between {d} and {d} (inclusive)", .{ i, t, formatMinimum, formatMaximum }).ptr);
                    vsapi.?.freeNode.?(d.node);
                    return;
                }
                // TODO: Add scalep support.
                d.threshold[i] = @intCast(t);
            } else {
                // No threshold value specified for this index.
                if (i > 0) {
                    d.threshold[i] = d.threshold[i - 1];
                }
            }
        }
    }

    if (d.threshold[0] == 0 and (d.vi.format.colorFamily == vs.ColorFamily.RGB or d.vi.format.colorFamily == vs.ColorFamily.Gray)) {
        vsapi.?.mapSetError.?(out, "TemporalSoften: threshold at index 0 must not be 0 when input is RGB or Gray");
        vsapi.?.freeNode.?(d.node);
        return;
    }

    if (d.threshold[0] == 0 and d.threshold[1] == 0 and d.threshold[2] == 0) {
        vsapi.?.mapSetError.?(out, "TemporalSoften: All thresholds cannot be 0.");
        vsapi.?.freeNode.?(d.node);
        return;
    }

    if (vsh.mapGetN(i32, in, "scenechange", 0, vsapi)) |scenechange| {
        if (scenechange < 0 or scenechange > 254) {
            vsapi.?.mapSetError.?(out, "TemporalSoften: scenechange must be between 0 and 254 (inclusive)");
            vsapi.?.freeNode.?(d.node);
            return;
        }
        d.scenechange = @intCast(scenechange);
    } else {
        d.scenechange = 0;
    }

    if (d.scenechange > 0) {
        if (d.vi.format.colorFamily == vs.ColorFamily.RGB) {
            vsapi.?.mapSetError.?(out, "TemporalSoften: Scene change support does not work with RGB.");
            vsapi.?.freeNode.?(d.node);
            return;
        }

        // TODO: Support more scene change plugins via custom scene change property specification.
        if (vsapi.?.getPluginByID.?("com.vapoursynth.misc", core)) |misc_plugin| {
            const args = vsapi.?.createMap.?();
            _ = vsapi.?.mapSetNode.?(args, "clip", d.node, vs.MapAppendMode.Replace);
            vsapi.?.freeNode.?(d.node);
            _ = vsapi.?.mapSetFloat.?(args, "threshold", @as(f64, @floatFromInt(d.scenechange)) / 255.0, vs.MapAppendMode.Replace);

            const ret = vsapi.?.invoke.?(misc_plugin, "SCDetect", args);
            vsapi.?.freeMap.?(args);

            if (vsapi.?.mapGetNode.?(ret, "clip", 0, &err)) |node| {
                d.node = node;
                d.scenechange_prop_prev = "_SceneChange_Prev";
                d.scenechange_prop_next = "_SceneChange_Next";
                vsapi.?.freeMap.?(ret);
            } else {
                vsapi.?.mapSetError.?(out, vsapi.?.mapGetError.?(ret));
                vsapi.?.freeMap.?(ret);
                return;
            }
        } else {
            vsapi.?.mapSetError.?(out, "TemporalSoften: Miscellaneous filters plugin is required in order to use scene change detection.");
            vsapi.?.freeNode.?(d.node);
            return;
        }
    }

    const data: *TemporalSoftenData = allocator.create(TemporalSoftenData) catch unreachable;
    data.* = d;

    var deps = [_]vs.FilterDependency{
        vs.FilterDependency{
            .source = d.node,
            .requestPattern = rp.General,
        },
    };

    const getFrame = switch (d.vi.format.bytesPerSample) {
        1 => &TemporalSoften(u8).getFrame,
        2 => if (d.vi.format.sampleType == vs.SampleType.Integer) &TemporalSoften(u16).getFrame else &TemporalSoften(f16).getFrame,
        4 => &TemporalSoften(f32).getFrame,
        else => unreachable,
    };

    vsapi.?.createVideoFilter.?(out, "TemporalSoften", d.vi, getFrame, temporalSoftenFree, fm.Parallel, &deps, deps.len, data, core);
}<|MERGE_RESOLUTION|>--- conflicted
+++ resolved
@@ -43,15 +43,8 @@
     return switch (T) {
         u8 => u16,
         u16 => u32,
-<<<<<<< HEAD
-        f16 => f32, // Should this be f32???
-        f32 => f32, // Should this be a f64 (double)? TODO: Check avisynth.
-        // https://github.com/AviSynth/AviSynthPlus/blob/master/avs_core/filters/focus.cpp#L722
-        // Looks like they use int for 8-16 bit integer, and float for 32bit float.
-=======
-        f16 => f16, // Should this be f32???
+        f16 => f32,
         f32 => f32, // Avisynth version uses f32 here as well, not double/f64, see https://github.com/AviSynth/AviSynthPlus/blob/master/avs_core/filters/focus.cpp#L722
->>>>>>> 4ba6edbc
         else => unreachable,
     };
 }
@@ -93,14 +86,8 @@
                 sum += value;
             }
 
-<<<<<<< HEAD
             if (cmn.IsFloat(T)) {
                 dstp[current_pixel] = @floatCast(sum / @as(f32, @floatFromInt(frames)));
-=======
-            if (cmn.isFloat(T)) {
-                // Normal division for floating point
-                dstp[current_pixel] = sum / @as(T, @floatFromInt(frames));
->>>>>>> 4ba6edbc
             } else {
                 // Add half_frames to round the integer value up to the nearest integer value.
                 // So a pixel value of 2.5 will be round (and truncated) to 3, while a pixel value of 2.4 will be truncated to 2.
@@ -184,14 +171,8 @@
     }
 
     const result = blk: {
-<<<<<<< HEAD
         if (cmn.IsFloat(T)) {
-            // TODO: This is basically a no-op for f32, so these two branches can likely just be combined together.
             break :blk @as(VecType, @floatCast(sum_vec / @as(@Vector(vec_size, f32), @splat(@floatFromInt(frames)))));
-=======
-        if (cmn.isFloat(T)) {
-            break :blk sum_vec / @as(VecType, @splat(@floatFromInt(frames)));
->>>>>>> 4ba6edbc
         }
         const half_frames_vec: VecType = @splat(@intCast(half_frames));
         const frames_vec: VecType = @splat(frames);
